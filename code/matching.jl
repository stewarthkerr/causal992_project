--- conflicted
+++ resolved
@@ -41,25 +41,15 @@
 wsdict = Dict(r[:HHIDPN] => r[:FIRST_WS] for r in eachrow(unique(df[:,[:HHIDPN, :FIRST_WS]])))
 datadict = Dict( (r[:HHIDPN], r[:W])::Tuple{Int64,Int64} => Vector(r[Not([:HHIDPN, :FIRST_WS, :W])])::Vector{Float64} for r in eachrow(df) )
 
-<<<<<<< HEAD
-=======
-# count the number of matchable treated subjects
-
->>>>>>> 5f74c4b6
 # @benchmark match_dist(45943010, 57894020, S, df, wsdict,datadict)
 
 treated = [ i for i in keys(wsdict) if wsdict[i] != -1 ]
 control = collect(keys(wsdict))
 
-<<<<<<< HEAD
 # count the number of matchable treated subjects
 count = sum([(t,wsdict[t]) in keys(datadict) for t in treated])
 
 
-=======
-count = sum([(t,wsdict[t]) in keys(datadict) for t in treated])
-
->>>>>>> 5f74c4b6
 function matched_sets(treated, control, amat::Matrix)
     set = Vector{Tuple{Int64,Int64}}(undef, 0)
     for i in 1:length(treated)
